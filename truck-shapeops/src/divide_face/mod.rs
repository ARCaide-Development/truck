use crate::faces_classification::FacesClassification;
use crate::loops_store::*;
use std::ops::Deref;
use std::collections::HashMap;
use truck_base::maputil::GetOrInsert;
use truck_meshalgo::prelude::*;
use truck_topology::*;

trait PolylineBoundary {
	fn area(&self) -> f64;
	fn include(&self, c: Point2) -> bool;
}

impl PolylineBoundary for PolylineCurve<Point2> {
	fn area(&self) -> f64 {
		self.windows(2).fold(0.0, |res, p| {
			res + (p[1][0] + p[0][0]) * (p[1][1] - p[0][1])
		}) / 2.0
	}
	fn include(&self, c: Point2) -> bool {
		let t = 2.0 * std::f64::consts::PI * rand::random::<f64>();
		let r = Vector2::new(f64::cos(t), f64::sin(t));
		self.windows(2)
			.try_fold(0_i32, |counter, p| {
				let a = p[0] - c;
				let b = p[1] - c;
				let s0 = r[0] * a[1] - r[1] * a[0];
				let s1 = r[0] * b[1] - r[1] * b[0];
				let s2 = a[0] * b[1] - a[1] * b[0];
				let x = s2 / (s1 - s0);
				if x.so_small() && s0 * s1 < 0.0 {
					None
				} else if x > 0.0 && s0 <= 0.0 && s1 > 0.0 {
					Some(counter + 1)
				} else if x > 0.0 && s0 >= 0.0 && s1 < 0.0 {
					Some(counter - 1)
				} else {
					Some(counter)
				}
			})
			.map(|counter| counter > 0)
			.unwrap_or(false)
	}
}

fn create_parameter_boundary<P, C, S>(
	face: &Face<P, C, S>,
	wire: &Wire<P, C>,
	polys: &mut HashMap<EdgeID<C>, PolylineCurve<P>>,
	tol: f64,
) -> Option<PolylineCurve<Point2>>
where
	P: Copy,
	C: ParametricCurve<Point = P> + ParameterDivision1D,
	S: Clone + SearchParameter<Point = P, Parameter = (f64, f64)>,
{
	let surface = face.get_surface();
	let pt = wire.front_vertex().unwrap().get_point();
	let p: Point2 = surface.search_parameter(pt, None, 100)?.into();
	let vec = wire.edge_iter().try_fold(vec![p], |mut vec, edge| {
<<<<<<< HEAD
		let poly = polys.get_or_insert(edge.id(), || {
			let curve = edge.get_curve();
			let div = curve.parameter_division(curve.parameter_range(), tol);
			PolylineCurve(div.into_iter().map(|t| curve.subs(t)).collect())
		});
=======
		let curve = edge.get_curve();
		let div = curve.parameter_division(curve.parameter_range(), tol).0;
>>>>>>> cae5cf58
		let mut p = *vec.last().unwrap();
		let closure = |q: &P| -> Option<Point2> {
			p = surface
				.search_parameter(*q, Some(p.into()), 100)?
				.into();
			Some(p)
		};
		let add: Option<Vec<Point2>> = match edge.orientation() {
			true => poly.iter().skip(1).map(closure).collect(),
			false => poly.iter().rev().skip(1).map(closure).collect(),
		};
		vec.append(&mut add?);
		Some(vec)
	})?;
	Some(PolylineCurve(vec))
}

#[derive(Clone, Debug)]
struct WireChunk<'a, C> {
	poly: PolylineCurve<Point2>,
	wire: &'a BoundaryWire<Point3, C>,
}

fn divide_one_face<C, S>(
	face: &Face<Point3, C, S>,
	loops: &Loops<Point3, C>,
	tol: f64,
) -> Option<Vec<(Face<Point3, C, S>, ShapesOpStatus)>>
where
	C: ParametricCurve<Point = Point3> + ParameterDivision1D,
	S: Clone + SearchParameter<Point = Point3, Parameter = (f64, f64)>,
{
	let (mut pre_faces, mut negative_wires) = (Vec::new(), Vec::new());
	let mut map = HashMap::new();
	loops.iter().try_for_each(|wire| {
		let poly = create_parameter_boundary(face, wire, &mut map, tol)?;
		match poly.area() > 0.0 {
			true => pre_faces.push(vec![WireChunk { poly, wire }]),
			false => negative_wires.push(WireChunk { poly, wire }),
		}
		Some(())
	})?;
	negative_wires.into_iter().try_for_each(|chunk| {
		let pt = chunk.poly.front();
		let op = pre_faces.iter_mut().find(|face| face[0].poly.include(pt))?;
		op.push(chunk);
		Some(())
	})?;
	let vec: Vec<_> = pre_faces
		.into_iter()
		.map(|pre_face| {
			let surface = face.get_surface();
			let op = pre_face
				.iter()
				.find(|chunk| chunk.wire.status() != ShapesOpStatus::Unknown);
			let status = match op {
				Some(chunk) => chunk.wire.status(),
				None => ShapesOpStatus::Unknown,
			};
			let wires: Vec<Wire<Point3, C>> = pre_face
				.into_iter()
				.map(|chunk| chunk.wire.deref().clone())
				.collect();
			let mut new_face = Face::debug_new(wires, surface);
			if !face.orientation() {
				new_face.invert();
			}
			(new_face, status)
		})
		.collect();
	Some(vec)
}

pub fn divide_faces<C, S>(
	shell: &Shell<Point3, C, S>,
	loops_store: &LoopsStore<Point3, C>,
	tol: f64,
) -> Option<FacesClassification<Point3, C, S>>
where
	C: ParametricCurve<Point = Point3> + ParameterDivision1D,
	S: Clone + SearchParameter<Point = Point3, Parameter = (f64, f64)>,
{
	let mut res = FacesClassification::<Point3, C, S>::default();
	shell
		.iter()
		.zip(loops_store)
		.try_for_each(|(face, loops)| {
			if loops
				.iter()
				.all(|wire| wire.status() == ShapesOpStatus::Unknown)
			{
				res.push(face.clone(), ShapesOpStatus::Unknown);
			} else {
				let vec = divide_one_face(face, loops, tol)?;
				vec.into_iter()
					.for_each(|(face, status)| res.push(face, status));
			}
			Some(())
		})?;
	Some(res)
}

#[cfg(test)]
mod tests;<|MERGE_RESOLUTION|>--- conflicted
+++ resolved
@@ -51,23 +51,18 @@
 ) -> Option<PolylineCurve<Point2>>
 where
 	P: Copy,
-	C: ParametricCurve<Point = P> + ParameterDivision1D,
+	C: ParametricCurve<Point = P> + ParameterDivision1D<Point = P>,
 	S: Clone + SearchParameter<Point = P, Parameter = (f64, f64)>,
 {
 	let surface = face.get_surface();
 	let pt = wire.front_vertex().unwrap().get_point();
 	let p: Point2 = surface.search_parameter(pt, None, 100)?.into();
 	let vec = wire.edge_iter().try_fold(vec![p], |mut vec, edge| {
-<<<<<<< HEAD
 		let poly = polys.get_or_insert(edge.id(), || {
 			let curve = edge.get_curve();
-			let div = curve.parameter_division(curve.parameter_range(), tol);
-			PolylineCurve(div.into_iter().map(|t| curve.subs(t)).collect())
+			let div = curve.parameter_division(curve.parameter_range(), tol).1;
+			PolylineCurve(div)
 		});
-=======
-		let curve = edge.get_curve();
-		let div = curve.parameter_division(curve.parameter_range(), tol).0;
->>>>>>> cae5cf58
 		let mut p = *vec.last().unwrap();
 		let closure = |q: &P| -> Option<Point2> {
 			p = surface
@@ -97,7 +92,7 @@
 	tol: f64,
 ) -> Option<Vec<(Face<Point3, C, S>, ShapesOpStatus)>>
 where
-	C: ParametricCurve<Point = Point3> + ParameterDivision1D,
+	C: ParametricCurve<Point = Point3> + ParameterDivision1D<Point = Point3>,
 	S: Clone + SearchParameter<Point = Point3, Parameter = (f64, f64)>,
 {
 	let (mut pre_faces, mut negative_wires) = (Vec::new(), Vec::new());
@@ -147,7 +142,7 @@
 	tol: f64,
 ) -> Option<FacesClassification<Point3, C, S>>
 where
-	C: ParametricCurve<Point = Point3> + ParameterDivision1D,
+	C: ParametricCurve<Point = Point3> + ParameterDivision1D<Point = Point3>,
 	S: Clone + SearchParameter<Point = Point3, Parameter = (f64, f64)>,
 {
 	let mut res = FacesClassification::<Point3, C, S>::default();
