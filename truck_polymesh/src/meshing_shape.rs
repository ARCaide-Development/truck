--- conflicted
+++ resolved
@@ -1,11 +1,5 @@
-<<<<<<< HEAD
-use crate::PolygonMesh;
-use geometry::BSplineSurface;
-use shape::Geometry;
-=======
 use crate::StructuredMesh;
 use geometry::*;
->>>>>>> d51871ab
 
 impl StructuredMesh {
     /// meshing the bspline surface
